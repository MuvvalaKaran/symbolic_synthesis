import os

PROJECT_ROOT = os.path.dirname(os.path.abspath(__file__))

EXPLICIT_GRAPH: bool = False  # set this flag to true when you want to construct Explicit graph

GRIDWORLD: bool = False   # Set this flag to true when using gridworld example for graph search 
FRANKAWORLD: bool = False  # Set this flag to true when using manipulator scenarios for graph search
STRATEGY_SYNTHESIS: bool = False  # Set this flag to true when  when using manipulator scenarios for Strategy synthesis
REGRET_SYNTHESIS: bool = True  # Set this flag to true when you want compute regret minimizing strategies
REGRET_HYBRID: bool = False  # Set this flag to true when you contruct graph of utility and best response explicitly

MONOLITHIC_TR: bool = True  # Set this flag to true when using Monolithic TR during regret str synthesis

TWO_PLAYER_GAME: bool = True # Set this flag to true when you want to contruct a two-player game env.
TWO_PLAYER_GAME_BND: bool = False  # Set this flag to true when you want to construct som bounded no. off human interventions.
GAME_ALGORITHM = 'quant-adv' # choose qual for qualitative game, quant-adv for quantitative adversarial game, and quant-coop for cooperative game

HUMAN_INT_BND: int = 3

DIJKSTRAS: bool = False  # set this flag to true when you want to use Dijkstras
ASTAR: bool = False # set this flag to true when you want to use A* algorithm 

USE_LTLF: bool = True # Construct DFA from LTLf

DRAW_EXPLICIT_CAUSAL_GRAPH: bool = False
SIMULATE_STRATEGY: bool = True
GRID_WORLD_SIZE: int = 5
OBSTACLE: bool = False  # flag to load the obstacle gridworld and color the gridworld accordingly
DYNAMIC_VAR_ORDERING: bool = False

##################### Franka Declare supports and top location for valid Human Int. #########################
# SUP_LOC = ['l6', 'l7']   # support for Arch
# TOP_LOC = ['l8']         # top location for Arch
SUP_LOC = []
TOP_LOC = []

######################################################################
#################### FRANKA TABLE TOP FORMULAS #######################
######################################################################

##### FRANKA ARCH CONF #######
# formulas = ['F((p00 & p12 & p21) | (p10 & p01 & p22) | (p10 & p21 & p02) | (p20 & p01 & p12) | (p20 & p11 & p02))']
# formulas = ['F(p00 & p12 & p21) & G(~(p00 & p21) -> ~(p12))']   # this one works for sure

# Testing
# formulas = ['F(p00 & p11 & XF(p10 & p01))'] 

# formulas = ['F(p01 & free & F(p12 & free & F(p23 & free & F(p34 & free))))']
# formulas = ['F(p01 & free & F(p12 & free & F(p23 & free)))']
# formulas = ['(F((p01 & free)) & F((p12 & free)) & F((p23 & free)) & F((p34 & free)))']

# simple one box formula 
# formulas = ['F(p00 & p11 & !p22 & XF(p22))']
# formulas = ['F(p00 & p11 & p22 & p33 & p44)']

### BENCHMARKING formulas
# formulas = ['F(p00 & p11 & p22 & p33 & p44)']  # 5 boxes one
# formulas = ['F(p00 & p11 & p22)']
# formulas = ['F(p06 & F(p07 & F(p06)))']

### TESTING Straight line alignment
# formulas = ['F(p01 & p20 & p42) | F(p36 & p17 & p48)']   # straight line from ICRA22
# formulas = ['F(p01 & p10 & p32) | F(p26 & p38)']   # straight line from ICRA22 - modified
# formulas = ['F(p01 | p17)']   # smaller version of straight line alignment for sanity checking

#### Testing Arch constrcution example
# formulas = ['( F(p01 & p20 & p12) & G(~(p01 & p20) -> ~(p12)) ) | ( F(p36 & p07 & p18) & G(~(p36 & p07) -> ~(p18)) )']
# formulas = ['( F(p01 & p20 & p12) ) | ( F(p36 & p07 & p18) )']

##### TESTING two block regret formulas
# formulas = ['F(p00 & XF(p21)) | F(p18 & p06)']

##### Simple Formula
# formulas = ['F(p01) | F(p17)']
<<<<<<< HEAD
=======

## VARYING BOXES Formulas
formulas = ['F(p01)']  # p00
# formulas = ['F(p01 & p22)']  # p01
# formulas = ['F(p01 & p22)']  # p02
# formulas = ['F(p01 & p22 & p43)']  # p03
# formulas = ['F(p01 & p22 & p43)']  # p04
>>>>>>> c3d9d423


### BENCHMARKING formulas
# formulas = ['F(p00 & p11)']
# formulas = ['F(p01 & XF(p17))']   # tricky complicated formula
# formulas = ['F(p11 & p06 & F(p07 & F(p06)))']   # neat complicated formula
# formulas = ['F(p01)']
# formulas = ['F(p01 | p11)'] 
# formulas = ['F((p01 & p41) | (p17 & p28 & p36 & p49))'] 
# formulas = ['F((p10) | (p17 & p06))']
# formulas = ['F(p10 | (p17 & p06))']
### ARIA LAB for restricted human moves
# formulas = ['F((p00 & p21 & p12) | (p06 & p19 & p37 & p28))']


#### ARIA LAB - 3A in robot region is fixed
# formulas = ['F((p02 & p21 & p10) | (p03 & p18 & p27 & p36))']   ## orgininal 4 block IROS formula - verified and works
formulas = ['F((p42 & p21 & p10) | (p03 & p18 & p27 & p36 & p42))']   ## actual 5 block one - used for IROS video demo



# formulas = [
#             # 'F((p01 & p20 & free))',
#             'F(p20 & free & F(p01 & free))',
#             # 'F((p12 & free))', 
#             # 'F((p23 & free))',
#             # 'F((p34 & free))'
#             ]

# formulas = ['(F((p01 & free)) & F((p12 & free)) & F((p23 & free)) & F((p34 & free)))',
#             '(F((p12 & free)) & F((p23 & free)) & F((p34 & free)) & F((p01 & free)))', 
#             '(F((p23 & free)) & F((p34 & free)) & F((p01 & free)) & F((p12 & free)))', 
#             '(F((p34 & free)) & F((p01 & free)) & F((p12 & free)) & F((p23 & free)))']


######################################################################
#################### SIMPLE GRIDWORLD FORMULAS #######################
######################################################################


 # 5 by 5 formulas
# formulas = ["F(l21) & F(l5) & F(l25) & F(l1)",
#             # "F(l19) & F(l7) & F(l9) & F(l17)",
#             # "F(l23) & F(l3) & F(l11) & F(l15)",
#             # "F(l16) & F(l24) & F(l2) & F(l10) "
#             ]

# formulas = [#"F(l21) & F(l5) & F(l25) & F(l1)",
#             # "F(l22) & F(l4) & F(l20) & F(l6)",
#             "F(l23) & F(l3) & F(l11) & F(l15)",
#             "F(l16) & F(l24) & F(l2) & F(l10) "
#             ]

# single 12 nested formula
# formulas = ['F(l2) & F(l91) & F(l93) & F(l4) & F(l95) & F(l6) & F(l97) & F(l8) & F(l99) & F(l10) & F(l56) & F(l45)']

# single 10 nested formulas
# formulas = ['F(l4) & F(l95) & F(l6) & F(l97) & F(l8) & F(l99) & F(l10) & F(l12) & F(l56) & F(l45)']
# formulas = [' F(l4)']


# formulas = ['F(l2)',
#             'F(l91)', 
#             'F(l93)',
#             'F(l4)', 
#             'F(l95)',
#             'F(l6)',
#             'F(l97)',
#             'F(l8)',
#             'F(l99)',
#             'F(l10)'
#             ] 




# for 20 by 20 grid world
# formulas = ["F(l191 & F(l110) & F(l200))",
#             # "F(l289 & F(l212) & F(l119))",
#             # "F(l123 & F(l13) & F(l111))",
#             # "F(l165 & F(l324) & F(l32))"
#             ]

# formulas = ['F(l7)', 'F(l13)', 'F(l19)', 'F(l25)']
# formulas = ['F(l7)', 'F(l13)', 'F(l19)']
# formulas = ['F(l13)', 'F(l7)']
# formulas = ['F(l25)', 'F(l2)', 'F(l21)', 'F(l5)']
# formulas = ["F(l21) & F(l5) & F(l25)"]
# formulas = ["F(l25)"]

# for 10 by 10 gridworld - conflicting formulas
# formulas = ['F(l1 & F(l100))', 'F(l100 & F(l1))']

# for 10 by 10 gridworld
# formulas = ["F(l91 & F(l10) & F(l100))",
#             "F(l92 & F(l9) & F(l90))",
#             "F(l93 & F(l8) & F(l80))",
#             "F(l94 & F(l7) & F(l70))",
#             "F(l95 & F(l6) & F(l60))",
#             "F(l96 & F(l5) & F(l50))",
#             "F(l97 & F(l4) & F(l40))",
#             "F(l98 & F(l3) & F(l30))",
#             # "F(l99 & F(l2) & F(l20))", # from here onwards formulas are just for stress testing
#             # "F(l81 & F(l18) & F(l79))",   # 976,562,500
#             # "F(l82 & F(l17) & F(l69))",   # 4,882,812,500
#             # "F(l83 & F(l16) & F(l59))",   # 24,414,062,500   ~10sec for A*
#             # "F(l84 & F(l15) & F(l49))",   # 122,070,312,500  ~20sec for A*
#             # "F(l85 & F(l14) & F(l39))",   # 610,351,562,500  ~80sec for A*   - Dijkstras algorithm broke here 
#             # "F(l86 & F(l13) & F(l29))",   # 3.0517578e+12    ~ 250sec for A*
#             # "F(l87 & F(l12) & F(l19))",
#             # "F(l88 & F(l11) & F(l))",
#             ]


# 5 state formula for 5x5 GW
# formulas = ["F(l21 & F(l5) & F(l25))",
#             "F(l22 & F(l4) & F(l20))",
#             "F(l23 & F(l3) & F(l15))",
#             "F(l24 & F(l2) & F(l10))",
#             "F(l16 & F(l21) & F(l2))",
#             "F(l11 & F(l22) & F(l3))",
#             "F(l6 & F(l23) & F(l4))",
#             "F(l2 & F(l20) & F(l16))",
#             ]



# list of formula
# formulas = [
#     'F(l25)',
#     '!l2 & !l7 U l13',
# #     'F(l25) & F(l15)',
# #     'F(l19 & F(l13))',   # simple Formula w 2 states
# #     # 'F(l13 & (F(l21) & F(l5)))',
# #     # 'F(l6) & F(l2)', 
# #     # 'F(l13 & (F(l21 & (F(l5)))))',
# #     # "F(l21 & (F(l5 & (F(l25 & F(l1))))))",   # traversing the gridworld on the corners
#     # "F(l91 & (F(l10 & (F(l100 & F(l1))))))"   # traversing the gridworld on the corners for 10 x 10 gridworld
# #     # "F(l400)",
# #     # "F(l100 & F(l1))",
# #     # "F(l100 & F(l1 & F(l91)))"
# #     # "F(l381 & (F(l20 & (F(l400 & F(l1))))))",   # traversing the gridworld on the corners for 20 x 20 gridworld
# #     # "F(l381 & (F(l20 & (F(l400)))))",
# #     # "F(l381 & (F(l20)))",
#     ]<|MERGE_RESOLUTION|>--- conflicted
+++ resolved
@@ -73,16 +73,13 @@
 
 ##### Simple Formula
 # formulas = ['F(p01) | F(p17)']
-<<<<<<< HEAD
-=======
 
 ## VARYING BOXES Formulas
-formulas = ['F(p01)']  # p00
+# formulas = ['F(p01)']  # p00
 # formulas = ['F(p01 & p22)']  # p01
 # formulas = ['F(p01 & p22)']  # p02
 # formulas = ['F(p01 & p22 & p43)']  # p03
 # formulas = ['F(p01 & p22 & p43)']  # p04
->>>>>>> c3d9d423
 
 
 ### BENCHMARKING formulas
